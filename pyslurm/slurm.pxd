--- conflicted
+++ resolved
@@ -2312,6 +2312,9 @@
 #
 
 cdef extern from 'slurm/slurmdb.h' nogil:
+
+    enum: CLUSTER_FLAG_CRAY_A
+
     ctypedef struct slurmdb_cluster_cond:
         uint16_t classification
         List cluster_list
@@ -2354,8 +2357,8 @@
         double grp_used_wall
         double fs_factor
         uint32_t level_shares
-#        slurmdb_assoc_rec_t *parent_assoc_ptr
-#        slurmdb_assoc_rec_t *fs_assoc_ptr # need some definition
+        slurmdb_assoc_rec_t *parent_assoc_ptr
+        slurmdb_assoc_rec_t *fs_assoc_ptr
         double shares_norm
         uint32_t tres_cnt
         long double usage_efctv
@@ -2558,7 +2561,6 @@
 
     ctypedef slurmdb_reservation_cond slurmdb_reservation_cond_t
 
-<<<<<<< HEAD
     ctypedef struct slurmdb_reservation_rec:
         char *assocs
         char *cluster
@@ -2576,10 +2578,6 @@
     ctypedef slurmdb_reservation_rec slurmdb_reservation_rec_t
 
     # Qos
-=======
-    enum: CLUSTER_FLAG_CRAY_A
-
->>>>>>> 64d621ab
     ctypedef struct slurmdb_qos_usage_t:
         List job_list
         uint32_t grp_used_jobs
@@ -2642,7 +2640,6 @@
 
     ctypedef slurmdb_qos_cond slurmdb_qos_cond_t
 
-<<<<<<< HEAD
     # Events
     ctypedef struct slurmdb_event_cond:
         List cluster_list
@@ -2678,7 +2675,6 @@
         uint32_t stepid
 
     ctypedef slurmdb_selected_step slurmdb_selected_step_t
-=======
 #    ctypedef sockaddr_in slurm_addr_t
 
     ctypedef struct slurmdb_cluster_fed_t:
@@ -2688,28 +2684,6 @@
         void *send
         uint32_t state
         uint32_t weight
-
-    ctypedef struct slurmdb_assoc_usage:
-        List children_list
-        uint64_t *grp_used_tres
-        uint64_t *grp_used_tres_run_secs
-        double grp_used_wall
-        double fs_factor
-        uint32_t level_shares
-        slurmdb_assoc_rec_t *parent_assoc_ptr
-        slurmdb_assoc_rec_t *fs_assoc_ptr
-        double shares_norm
-        uint32_t tres_cnt
-        long double usage_efctv
-        long double usage_norm
-        long double usage_raw
-        long double *usage_tres_raw
-        uint32_t used_jobs
-        uint32_t used_submit_jobs
-        long double level_fs
-        bitstr_t *valid_qos
-
-    ctypedef slurmdb_assoc_usage slurmdb_assoc_usage_t
 
     ctypedef struct slurmdb_assoc_rec_t:
         List accounting_list
@@ -2770,7 +2744,6 @@
         char *tres_str
 
     cdef extern slurmdb_cluster_rec_t *working_cluster_rec
->>>>>>> 64d621ab
 
     #
     # Accounting Storage
@@ -2791,7 +2764,6 @@
                                          slurmdb_qos_rec_t *qos)
     cdef extern List slurmdb_qos_remove (void *db_conn, slurmdb_qos_cond_t *qos_cond)
 
-<<<<<<< HEAD
     # jobs accounting C APIs
     cdef extern List slurmdb_jobs_get(void *db_conn, slurmdb_job_cond_t *job_cond)
     cdef extern void slurmdb_destroy_job_cond(void *object)
@@ -2817,15 +2789,13 @@
                          slurmdb_event_cond_t *resv_cond)
     cdef extern void slurmdb_destroy_event_cond(void *object)
     cdef extern void slurmdb_destroy_event_rec(void *object)
-=======
+
     #
     # Extra get functions
     #
     cdef extern int slurmdb_get_first_avail_cluster(job_desc_msg_t *req,
                                                      char *cluster_names,
                                                      slurmdb_cluster_rec_t **cluster_rec)
-
->>>>>>> 64d621ab
 
 #
 # Slurm declarations not in slurm.h
